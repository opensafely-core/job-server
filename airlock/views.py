from dataclasses import dataclass
from enum import Enum

from rest_framework.authentication import SessionAuthentication
from rest_framework.decorators import api_view, authentication_classes
from rest_framework.response import Response

from jobserver.api.authentication import get_backend_from_token
from jobserver.github import GitHubError, _get_github_api
from jobserver.models import User, Workspace

from .config import ORG_OUTPUT_CHECKING_REPOS
from .emails import (
    send_request_approved_email,
    send_request_rejected_email,
    send_request_released_email,
    send_request_returned_email,
)
from .issues import (
    IssueStatusLabel,
    close_output_checking_issue,
    create_output_checking_issue,
    update_output_checking_issue,
)


class NotificationError(Exception): ...


class EventType(Enum):
    REQUEST_SUBMITTED = "request submitted"
    REQUEST_WITHDRAWN = "request withdrawn"
    REQUEST_APPROVED = "request approved"
    REQUEST_RELEASED = "request released"
    REQUEST_REJECTED = "request rejected"
    REQUEST_RETURNED = "request returned"
    REQUEST_RESUBMITTED = "request resubmitted"
    REQUEST_PARTIALLY_REVIEWED = "request reviewed"
    REQUEST_REVIEWED = "request reviewed"

    def status_label(self):
        """The GitHub Issue label that should be added for this request"""
        match self:
            case EventType.REQUEST_SUBMITTED | EventType.REQUEST_RESUBMITTED:
                return IssueStatusLabel.PENDING_REVIEW
            case EventType.REQUEST_PARTIALLY_REVIEWED | EventType.REQUEST_REVIEWED:
                return IssueStatusLabel.UNDER_REVIEW
            case EventType.REQUEST_RETURNED:
                return IssueStatusLabel.WITH_REQUESTER
            case _:
                return None


@dataclass(frozen=True)
class AirlockEvent:
    event_type: EventType
    workspace: Workspace
    updates: list
    release_request_id: str
    request_author: User
    user: User
    org: str
    repo: str

    @classmethod
    def from_payload(cls, data):
        event_type = data.get("event_type").upper()
        try:
            event_type = EventType[event_type]
        except KeyError:
            raise NotificationError(f"Unknown event type '{event_type}'")
        updates = data.get("updates") or []
        request_author = User.objects.get(username=data.get("request_author"))
        username = data.get("user")
        if username == request_author.username:
            user = request_author
        else:
            user = User.objects.get(username=username)

        workspace = Workspace.objects.get(name=data.get("workspace"))
        org = data.get("org")
        repo = data.get("repo")
        if org is None:
            lookup = "default"
            # We check to see whether any of the project's organisations do their own
            # output checking.  If a project has multiple organisations and more than
            # one does its own output checking, we choose one arbitrarily but
            # consistently.  At time of writing (March 2025) this is a hypothetical
            # situation.
            for org in workspace.project.orgs.order_by("slug"):
                if org.slug in ORG_OUTPUT_CHECKING_REPOS:
                    lookup = org.slug
            org = ORG_OUTPUT_CHECKING_REPOS[lookup]["org"]
            repo = ORG_OUTPUT_CHECKING_REPOS[lookup]["repo"]

        workspace.project

        return cls(
            event_type=event_type,
            updates=updates,
            workspace=workspace,
            release_request_id=data.get("request"),
            request_author=request_author,
            user=user,
            org=org,
            repo=repo,
        )

    def describe_event(self):
        return self.event_type.value

    def _update_dict_to_string(self, update_dict):
        user = update_dict.get("user")
        group = update_dict.get("group")
        update = update_dict.get("update_type") or update_dict.get("update")

        update_string = update
        if group:
            update_string = f"{update_string} (filegroup {group})"
        if user:
            update_string = f"{update_string} by user {user}"
        return update_string

    def describe_updates(self):
        updates = [f"{self.describe_event()} by user {self.user.username}"]
        for update_dict in self.updates:
            updates.append(self._update_dict_to_string(update_dict))
        return updates

    def describe_updates_as_str(self):
        updates = self.describe_updates()

        str_updates = "\n".join([f"- {update}" for update in updates])
        return str_updates


def create_issue(airlock_event: AirlockEvent, github_api=None):
    github_api = github_api or _get_github_api()
    try:
        create_output_checking_issue(
            airlock_event.workspace,
            airlock_event.release_request_id,
            airlock_event.request_author,
            airlock_event.org,
            airlock_event.repo,
            github_api,
        )
    except GitHubError as e:
        raise NotificationError(f"Error creating GitHub issue: {e}")


def close_issue(airlock_event: AirlockEvent, github_api=None):
    github_api = github_api or _get_github_api()
    reason = airlock_event.describe_event()
    try:
        close_output_checking_issue(
            airlock_event.release_request_id,
            airlock_event.user,
            reason,
            airlock_event.org,
            airlock_event.repo,
            github_api,
        )
    except GitHubError as e:
        raise NotificationError(f"Error closing GitHub issue: {e}")


def update_issue(airlock_event: AirlockEvent, github_api=None, notify_slack=False):
    github_api = github_api or _get_github_api()
    updates = airlock_event.describe_updates_as_str()

    try:
        update_output_checking_issue(
            airlock_event.release_request_id,
            airlock_event.workspace.name,
            updates,
            airlock_event.org,
            airlock_event.repo,
            github_api,
<<<<<<< HEAD
            notify_slack,
            airlock_event.request_author,
=======
            notify_slack=notify_slack,
            label=airlock_event.event_type.status_label(),
>>>>>>> 3ea82af9
        )
    except GitHubError as e:
        raise NotificationError(f"Error creating GitHub issue comment: {e}")


def update_issue_and_slack(airlock_event, github_api=None):
    update_issue(airlock_event, github_api, notify_slack=True)


def email_author(airlock_event: AirlockEvent):
    match airlock_event.event_type:
        case EventType.REQUEST_APPROVED:
            send_request_approved_email(airlock_event)
        case EventType.REQUEST_RELEASED:
            send_request_released_email(airlock_event)
        case EventType.REQUEST_REJECTED:
            send_request_rejected_email(airlock_event)
        case EventType.REQUEST_RETURNED:
            send_request_returned_email(airlock_event)
        case _:  # pragma: no cover
            assert False


EVENT_NOTIFICATIONS = {
    EventType.REQUEST_SUBMITTED: [create_issue],
    EventType.REQUEST_WITHDRAWN: [close_issue],
    EventType.REQUEST_APPROVED: [email_author, update_issue_and_slack],
    EventType.REQUEST_RELEASED: [email_author, close_issue],
    EventType.REQUEST_REJECTED: [email_author, close_issue],
    EventType.REQUEST_RETURNED: [email_author, update_issue_and_slack],
    EventType.REQUEST_RESUBMITTED: [update_issue_and_slack],
    EventType.REQUEST_PARTIALLY_REVIEWED: [update_issue_and_slack],
    EventType.REQUEST_REVIEWED: [update_issue_and_slack],
}


@api_view(["POST"])
@authentication_classes([SessionAuthentication])
def airlock_event_view(request):
    token = request.headers.get("Authorization")
    # do token authentication
    get_backend_from_token(token)
    try:
        airlock_event = AirlockEvent.from_payload(request.data)
    except NotificationError as err:
        errors = [str(err)]
    else:
        errors = handle_notifications(airlock_event)

    if errors:
        return Response({"status": "error", "message": "; ".join(errors)}, status=201)
    return Response({"status": "ok"}, status=201)


def handle_notifications(airlock_event: AirlockEvent):
    """
    Try each notify action in turn, catch any exceptions, and return
    them as a list so that we can report them. This means that an
    unexpected exception in one notification action won't prevent others
    being tried, e.g. if we get a Github error updating an issue, we'll still
    send a notification to slack.
    """
    errors = []
    for notify_fn in EVENT_NOTIFICATIONS[airlock_event.event_type]:
        try:
            notify_fn(airlock_event)
        except Exception as err:
            errors.append(str(err))
    return errors<|MERGE_RESOLUTION|>--- conflicted
+++ resolved
@@ -177,13 +177,9 @@
             airlock_event.org,
             airlock_event.repo,
             github_api,
-<<<<<<< HEAD
             notify_slack,
             airlock_event.request_author,
-=======
-            notify_slack=notify_slack,
             label=airlock_event.event_type.status_label(),
->>>>>>> 3ea82af9
         )
     except GitHubError as e:
         raise NotificationError(f"Error creating GitHub issue comment: {e}")
