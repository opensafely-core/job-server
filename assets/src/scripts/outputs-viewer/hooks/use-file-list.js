import { useQuery } from "react-query";
import useStore from "../stores/use-store";
import handleErrors from "../utils/fetch-handle-errors";

function longestStartingSubstr(array) {
  const A = array.concat().sort();
  const a1 = A[0];
  const a2 = A[A.length - 1];
  const L = a1.length;
  let i = 0;
  while (i < L && a1.charAt(i) === a2.charAt(i)) i += 1;
  return a1.substring(0, i);
}

function sortedFiles(files) {
  const fileNameArr = [...files].map((file) => file.name);
  const prefix = longestStartingSubstr(fileNameArr);

  return [
    ...files
      .sort((a, b) => {
        const nameA = a.name.toUpperCase();
        const nameB = b.name.toUpperCase();

        if (nameA < nameB) return -1;
        if (nameA > nameB) return 1;
        return 0;
      })
      .map((file) => ({ ...file, shortName: file.name.replace(prefix, "") })),
  ];
}

<<<<<<< HEAD
function useFileList() {
  const { filesUrl } = useStore();

  return useQuery(
    "FILE_LIST",
    async () =>
      fetch(filesUrl)
=======
function useFileList({ apiUrl, authToken }) {
  return useQuery(
    "FILE_LIST",
    async () =>
      fetch(apiUrl, { headers: { Authorization: authToken || "" } })
>>>>>>> f28a7e66
        .then(handleErrors)
        .then(async (response) => response.json()),
    {
      select: (data) => sortedFiles(data.files),
    }
  );
}

export default useFileList;<|MERGE_RESOLUTION|>--- conflicted
+++ resolved
@@ -30,21 +30,11 @@
   ];
 }
 
-<<<<<<< HEAD
-function useFileList() {
-  const { filesUrl } = useStore();
-
-  return useQuery(
-    "FILE_LIST",
-    async () =>
-      fetch(filesUrl)
-=======
 function useFileList({ apiUrl, authToken }) {
   return useQuery(
     "FILE_LIST",
     async () =>
       fetch(apiUrl, { headers: { Authorization: authToken || "" } })
->>>>>>> f28a7e66
         .then(handleErrors)
         .then(async (response) => response.json()),
     {
